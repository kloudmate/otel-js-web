--- conflicted
+++ resolved
@@ -31,26 +31,12 @@
 
 	protected readonly _onAttributesSerializing: SplunkExporterConfig['onAttributesSerializing']
 
-<<<<<<< HEAD
-import { diag } from '@opentelemetry/api';
-import { OTLPTraceExporter } from '@opentelemetry/exporter-trace-otlp-http';
-import { NOOP_ATTRIBUTES_TRANSFORMER, NATIVE_XHR_SENDER, NATIVE_FETCH_SENDER, SplunkExporterConfig } from './common';
-import { ReadableSpan } from '@opentelemetry/sdk-trace-base';
-
-export class SplunkOTLPTraceExporter extends OTLPTraceExporter {
-  protected readonly _onAttributesSerializing: SplunkExporterConfig['onAttributesSerializing'];
-  protected readonly _xhrSender: SplunkExporterConfig['xhrSender'] = NATIVE_XHR_SENDER;
-  // sendbeancon cannot send custom headers which is required for auth, use fetch with keepalive instead
-  protected readonly _beaconSender: SplunkExporterConfig['beaconSender'] = typeof navigator !== 'undefined' && navigator.sendBeacon ? NATIVE_FETCH_SENDER : undefined;
-  protected readonly _headers: SplunkExporterConfig['headers']
-=======
 	protected readonly _xhrSender: SplunkExporterConfig['xhrSender'] = NATIVE_XHR_SENDER
 
 	constructor(options: SplunkExporterConfig) {
 		super(options)
 		this._onAttributesSerializing = options.onAttributesSerializing || NOOP_ATTRIBUTES_TRANSFORMER
 	}
->>>>>>> 776a3836
 
 	send(items: ReadableSpan[], onSuccess: () => void): void {
 		if (this._shutdownOnce.isCalled) {
@@ -69,23 +55,6 @@
 		// @ts-expect-error Say no to private
 		const body = this._serializer.serializeRequest(items) ?? new Uint8Array()
 
-<<<<<<< HEAD
-    // Changed: Determine which exporter to use at the time of export
-    if (document.hidden && this._beaconSender && body.length <= 64000) {
-      this._beaconSender(this.url, body, {
-        'Content-Type': 'application/json',
-        ...this._headers,
-      });
-    } else {
-      this._xhrSender!(this.url, body, {
-        // These headers may only be necessary for otel's collector,
-        // need to test with actual ingest
-        Accept: 'application/json',
-        'Content-Type': 'application/json',
-        ...this._headers
-      });
-    }
-=======
 		// Changed: Determine which exporter to use at the time of export
 		if (document.hidden && this._beaconSender && body.length <= 64000) {
 			this._beaconSender(this.url, body, { type: 'application/json' })
@@ -98,7 +67,6 @@
 				...this.headers,
 			})
 		}
->>>>>>> 776a3836
 
 		onSuccess()
 	}
