/**
 *
 * Copyright 2020-2025 Splunk Inc.
 *
 * Licensed under the Apache License, Version 2.0 (the "License");
 * you may not use this file except in compliance with the License.
 * You may obtain a copy of the License at
 *
 * https://www.apache.org/licenses/LICENSE-2.0
 *
 * Unless required by applicable law or agreed to in writing, software
 * distributed under the License is distributed on an "AS IS" BASIS,
 * WITHOUT WARRANTIES OR CONDITIONS OF ANY KIND, either express or implied.
 * See the License for the specific language governing permissions and
 * limitations under the License.
 *
 */

import './polyfill-safari10'
import { registerInstrumentations } from '@opentelemetry/instrumentation'
import {
<<<<<<< HEAD
  ConsoleSpanExporter,
  SimpleSpanProcessor,
  BatchSpanProcessor,
  ReadableSpan,
  SpanExporter,
  SpanProcessor,
  BufferConfig,
  AlwaysOffSampler, AlwaysOnSampler, ParentBasedSampler,
} from '@opentelemetry/sdk-trace-base';
import { WebTracerConfig } from '@opentelemetry/sdk-trace-web';
import { Attributes, diag, DiagConsoleLogger, DiagLogLevel } from '@opentelemetry/api';
import { SplunkDocumentLoadInstrumentation } from './SplunkDocumentLoadInstrumentation';
import { SplunkXhrPlugin } from './SplunkXhrPlugin';
import { SplunkFetchInstrumentation } from './SplunkFetchInstrumentation';
=======
	ConsoleSpanExporter,
	SimpleSpanProcessor,
	BatchSpanProcessor,
	SpanExporter,
	SpanProcessor,
	BufferConfig,
	AlwaysOffSampler,
	AlwaysOnSampler,
	ParentBasedSampler,
} from '@opentelemetry/sdk-trace-base'
import { Attributes, diag, DiagConsoleLogger, DiagLogLevel } from '@opentelemetry/api'
import { SplunkDocumentLoadInstrumentation } from './SplunkDocumentLoadInstrumentation'
import { SplunkXhrPlugin } from './SplunkXhrPlugin'
import { SplunkFetchInstrumentation } from './SplunkFetchInstrumentation'
>>>>>>> 776a3836
import {
	SplunkUserInteractionInstrumentation,
	DEFAULT_AUTO_INSTRUMENTED_EVENTS,
	DEFAULT_AUTO_INSTRUMENTED_EVENT_NAMES,
	UserInteractionEventsConfig,
} from './SplunkUserInteractionInstrumentation'
import { type SplunkExporterConfig } from './exporters/common'
import { SplunkZipkinExporter } from './exporters/zipkin'
import { ERROR_INSTRUMENTATION_NAME, SplunkErrorInstrumentation } from './SplunkErrorInstrumentation'
import { generateId, getPluginConfig } from './utils'
import {
	checkSessionRecorderType,
	getIsNewSession,
	getRumSessionId,
	initSessionTracking,
	RecorderType,
	updateSessionStatus,
} from './session'
import { SplunkWebSocketInstrumentation } from './SplunkWebSocketInstrumentation'
import { initWebVitals } from './webvitals'
import { SplunkLongTaskInstrumentation } from './SplunkLongTaskInstrumentation'
import { SplunkPageVisibilityInstrumentation } from './SplunkPageVisibilityInstrumentation'
import { SplunkConnectivityInstrumentation } from './SplunkConnectivityInstrumentation'
import { SplunkPostDocLoadResourceInstrumentation } from './SplunkPostDocLoadResourceInstrumentation'
import { SplunkWebTracerProvider } from './SplunkWebTracerProvider'
import { InternalEventTarget, SplunkOtelWebEventTarget } from './EventTarget'
import { SplunkContextManager } from './SplunkContextManager'
import { Resource, ResourceAttributes } from '@opentelemetry/resources'
import { SemanticResourceAttributes } from '@opentelemetry/semantic-conventions'
import { SDK_INFO, _globalThis } from '@opentelemetry/core'
import { VERSION } from './version'
import { getSyntheticsRunId, SYNTHETICS_RUN_ID_ATTRIBUTE } from './synthetics'
import { SplunkSpanAttributesProcessor } from './SplunkSpanAttributesProcessor'
import { SessionBasedSampler } from './SessionBasedSampler'
import { SplunkSocketIoClientInstrumentation } from './SplunkSocketIoClientInstrumentation'
import { SplunkOTLPTraceExporter } from './exporters/otlp'
import { registerGlobal, unregisterGlobal } from './global-utils'
import { BrowserInstanceService } from './services/BrowserInstanceService'
import { SessionId } from './session'
import { forgetAnonymousId, getOrCreateAnonymousId } from './user-tracking'
import {
<<<<<<< HEAD
  InternalEventTarget,
  SplunkOtelWebEventTarget,
} from './EventTarget';
import { ContextManagerConfig, SplunkContextManager } from './SplunkContextManager';
import { Resource, ResourceAttributes } from '@opentelemetry/resources';
import { SemanticResourceAttributes } from '@opentelemetry/semantic-conventions';
import { SDK_INFO, _globalThis } from '@opentelemetry/core';
import { VERSION } from './version';
import { getSyntheticsRunId, SYNTHETICS_RUN_ID_ATTRIBUTE } from './synthetics';
import { SplunkSpanAttributesProcessor } from './SplunkSpanAttributesProcessor';
import { SessionBasedSampler } from './SessionBasedSampler';
import { SocketIoClientInstrumentationConfig, SplunkSocketIoClientInstrumentation } from './SplunkSocketIoClientInstrumentation';
import { SplunkOTLPTraceExporter } from './exporters/otlp';

export { SplunkExporterConfig } from './exporters/common';
export { SplunkZipkinExporter } from './exporters/zipkin';
export * from './SplunkWebTracerProvider';
export * from './SessionBasedSampler';
import { record } from 'rrweb'

interface SplunkOtelWebOptionsInstrumentations {
  document?:     boolean | InstrumentationConfig;
  errors?:       boolean;
  fetch?:        boolean | FetchInstrumentationConfig;
  interactions?: boolean | SplunkUserInteractionInstrumentationConfig;
  longtask?:     boolean | InstrumentationConfig;
  visibility?:   boolean | InstrumentationConfig;
  connectivity?: boolean | InstrumentationConfig;
  postload?:     boolean | SplunkPostDocLoadResourceInstrumentationConfig;
  socketio?:     boolean | SocketIoClientInstrumentationConfig;
  websocket?:    boolean | InstrumentationConfig;
  webvitals?:    boolean | WebVitalsInstrumentationConfig;
  xhr?:          boolean | XMLHttpRequestInstrumentationConfig;
}

export interface SplunkOtelWebExporterOptions {
  /**
   * Allows remapping Span's attributes right before they're serialized.
   * One potential use case of this method is to remove PII from the attributes.
   */
  onAttributesSerializing?: (attributes: Attributes, span: ReadableSpan) => Attributes;
}

type RRWebOptions = Parameters<typeof record>[0];

export interface SessionRecorderConfig {
  /** Set to true to enable session recording */
  enabled?: boolean

  /**
   * Config options passed to rrweb's record()
   */
  options?: RRWebOptions
}
export interface SplunkOtelWebConfig {
  /** Allows http beacon urls */
  allowInsecureBeacon?: boolean;

  /** Application name */
  applicationName?: string;

  /** Destination for the captured data */
  endpoint?: string;

  /** Options for context manager */
  context?: ContextManagerConfig;

  /** Sets session cookie to this domain */
  cookieDomain?: string;

  /** Turns on/off internal debug logging */
  debug?: boolean;

  /**
   * Sets a value for the `environment` attribute (persists through calls to `setGlobalAttributes()`)
   * */
  deploymentEnvironment?: string;

  /**
   * Sets a value for the 'app.version' attribute
   */
  version?: string;

  /** Allows configuring how telemetry data is sent to the backend */
  exporter?: SplunkOtelWebExporterOptions;

  /** Sets attributes added to every Span. */
  globalAttributes?: Attributes;

  /**
   * Applies for XHR, Fetch and Websocket URLs. URLs that partially match any regex in ignoreUrls will not be traced.
   * In addition, URLs that are _exact matches_ of strings in ignoreUrls will also not be traced.
   * */
  ignoreUrls?: Array<string | RegExp>;

  /** Configuration for instrumentation modules. */
  instrumentations?: SplunkOtelWebOptionsInstrumentations;

  /**
   * Publicly-visible rum access token value. Please do not paste any other access token or auth value into here, as this
   * will be visible to every user of your app
   */
  rumAccessToken?: string;

  /**
   * Config options passed to web tracer
   */
  tracer?: WebTracerConfig;

  /**
   * Session recorder config
   */
  sessionRecorder?: SessionRecorderConfig
}
=======
	isPersistenceType,
	SplunkOtelWebConfig,
	SplunkOtelWebExporterOptions,
	SplunkOtelWebOptionsInstrumentations,
	UserTrackingMode,
} from './types'
import { isBot } from './utils/is-bot'
import { SplunkSamplerWrapper } from './SplunkSamplerWrapper'

export { type SplunkExporterConfig } from './exporters/common'
export { SplunkZipkinExporter } from './exporters/zipkin'
export * from './SplunkWebTracerProvider'
export * from './SessionBasedSampler'

export type { SplunkOtelWebConfig, SplunkOtelWebExporterOptions }
>>>>>>> 776a3836

interface SplunkOtelWebConfigInternal extends SplunkOtelWebConfig {
	bufferSize?: number
	bufferTimeout?: number

	exporter: SplunkOtelWebExporterOptions & {
		factory: (config: SplunkExporterConfig & { otlp?: boolean }) => SpanExporter
	}

	instrumentations: SplunkOtelWebOptionsInstrumentations

	spanProcessor: {
		factory: <T extends BufferConfig>(exporter: SpanExporter, config: T) => SpanProcessor
	}
}

const OPTIONS_DEFAULTS: SplunkOtelWebConfigInternal = {
<<<<<<< HEAD
  applicationName: 'unknown-browser-app',
  endpoint: undefined,
  bufferTimeout: 4000, //millis, tradeoff between batching and loss of spans by not sending before page close
  bufferSize: 50, // spans, tradeoff between batching and hitting sendBeacon invididual limits
  instrumentations: {},
  exporter: {
    factory: (options) => {
      if (options.otlp) {
        return new SplunkOTLPTraceExporter(options);
      }
      return new SplunkZipkinExporter(options);
    },
  },
  spanProcessor: {
    factory: (exporter, config) => new BatchSpanProcessor(exporter, config),
  },
  rumAccessToken: undefined,
  sessionRecorder: {
    enabled: false
  }
};
=======
	disableBots: false,
	disableAutomationFrameworks: false,
	applicationName: 'unknown-browser-app',
	beaconEndpoint: undefined,
	bufferTimeout: 4000, //millis, tradeoff between batching and loss of spans by not sending before page close
	bufferSize: 50, // spans, tradeoff between batching and hitting sendBeacon invididual limits
	instrumentations: {},
	exporter: {
		factory: (options) => {
			if (options.otlp) {
				return new SplunkOTLPTraceExporter(options)
			}

			return new SplunkZipkinExporter(options)
		},
	},
	persistence: 'cookie',
	spanProcessor: {
		factory: (exporter, config) => new BatchSpanProcessor(exporter, config),
	},
	rumAccessToken: undefined,
}

function migrateConfigOption(
	config: SplunkOtelWebConfig,
	from: keyof SplunkOtelWebConfig,
	to: keyof SplunkOtelWebConfig,
) {
	if (from in config && !(to in config && config[to] !== OPTIONS_DEFAULTS[to])) {
		// @ts-expect-error There's no way to type this right
		config[to] = config[from]
	}
}

/**
 * Update configuration based on configuration option renames
 */
function migrateConfig(config: SplunkOtelWebConfig) {
	migrateConfigOption(config, 'app', 'applicationName')
	migrateConfigOption(config, 'beaconUrl', 'beaconEndpoint')
	migrateConfigOption(config, 'environment', 'deploymentEnvironment')
	migrateConfigOption(config, 'rumAuth', 'rumAccessToken')
	return config
}
>>>>>>> 776a3836

const INSTRUMENTATIONS = [
	{ Instrument: SplunkDocumentLoadInstrumentation, confKey: 'document', disable: false },
	{ Instrument: SplunkXhrPlugin, confKey: 'xhr', disable: false },
	{ Instrument: SplunkUserInteractionInstrumentation, confKey: 'interactions', disable: false },
	{ Instrument: SplunkPostDocLoadResourceInstrumentation, confKey: 'postload', disable: false },
	{ Instrument: SplunkFetchInstrumentation, confKey: 'fetch', disable: false },
	{ Instrument: SplunkWebSocketInstrumentation, confKey: 'websocket', disable: true },
	{ Instrument: SplunkLongTaskInstrumentation, confKey: 'longtask', disable: false },
	{ Instrument: SplunkErrorInstrumentation, confKey: ERROR_INSTRUMENTATION_NAME, disable: false },
	{ Instrument: SplunkPageVisibilityInstrumentation, confKey: 'visibility', disable: true },
	{ Instrument: SplunkConnectivityInstrumentation, confKey: 'connectivity', disable: true },
	{ Instrument: SplunkSocketIoClientInstrumentation, confKey: 'socketio', disable: true },
] as const

export const INSTRUMENTATIONS_ALL_DISABLED: SplunkOtelWebOptionsInstrumentations = INSTRUMENTATIONS.map(
	(instrumentation) => instrumentation.confKey,
).reduce(
	(acc, key) => {
		acc[key] = false
		return acc
	},
	{ webvitals: false } as Record<string, false>,
)

<<<<<<< HEAD

function buildExporter(options: SplunkOtelWebConfigInternal) {
  const url = `${options.endpoint}/v1/traces`;
  const authHeaderKey: string = 'Authorization'
  return options.exporter.factory({
    url,
    otlp: true,
    onAttributesSerializing: options.exporter.onAttributesSerializing,
    headers: { [authHeaderKey]: options.rumAccessToken } as Record<string, string>
  });
=======
function getBeaconEndpointForRealm(config: SplunkOtelWebConfigInternal) {
	if (config.exporter?.otlp) {
		return `https://rum-ingest.${config.realm}.signalfx.com/v1/rumotlp`
	}

	return `https://rum-ingest.${config.realm}.signalfx.com/v1/rum`
}

function buildExporter(options: SplunkOtelWebConfigInternal) {
	const url = options.beaconEndpoint + (options.rumAccessToken ? '?auth=' + options.rumAccessToken : '')
	return options.exporter.factory({
		url,
		otlp: options.exporter.otlp,
		onAttributesSerializing: options.exporter.onAttributesSerializing,
	})
}

class SessionSpanProcessor implements SpanProcessor {
	forceFlush(): Promise<void> {
		return Promise.resolve()
	}

	onEnd(): void {}

	onStart(): void {
		updateSessionStatus({
			forceStore: false,
			hadActivity: true,
		})
	}

	shutdown(): Promise<void> {
		return Promise.resolve()
	}
>>>>>>> 776a3836
}

export interface SplunkOtelWebType extends SplunkOtelWebEventTarget {
	AlwaysOffSampler: typeof AlwaysOffSampler
	AlwaysOnSampler: typeof AlwaysOnSampler

	DEFAULT_AUTO_INSTRUMENTED_EVENTS: UserInteractionEventsConfig
	DEFAULT_AUTO_INSTRUMENTED_EVENT_NAMES: (keyof HTMLElementEventMap)[]

	ParentBasedSampler: typeof ParentBasedSampler
	SessionBasedSampler: typeof SessionBasedSampler

	/**
	 * @deprecated Use {@link getGlobalAttributes()}
	 */
	_experimental_getGlobalAttributes: () => Attributes

	/**
	 * @deprecated Use {@link getSessionId()}
	 */
	_experimental_getSessionId: () => SessionId | undefined

	/**
	 * Used internally by the SplunkSessionRecorder - checks if the current session is assigned to a correct recorder type.
	 */
	_internalCheckSessionRecorderType: (recorderType: RecorderType) => void

	/**
	 * Allows experimental options to be passed. No versioning guarantees are given for this method.
	 */
	_internalInit: (options: Partial<SplunkOtelWebConfigInternal>) => void

	/* Used internally by the SplunkSessionRecorder - span from session can extend the session */
	_internalOnExternalSpanCreated: () => void

	_processedOptions: SplunkOtelWebConfigInternal | null

	_processor?: SpanProcessor

	attributesProcessor?: SplunkSpanAttributesProcessor

	deinit: (force?: boolean) => void

	/**
	 * True if library detected an automation framework and was disabled based on 'disableAutomationFrameworks' setting.
	 */
	disabledByAutomationFrameworkDetection?: boolean

	/**
	 * True if library detected a bot and was disabled based on 'disableBots' setting.
	 */
	disabledByBotDetection?: boolean

	error: (...args: Array<any>) => void

	getAnonymousId: () => string | undefined

	/**
	 * This method provides access to computed, final value of global attributes, which are applied to all created spans.
	 */
	getGlobalAttributes: () => Attributes

	/**
	 * This method returns current session ID
	 */
	getSessionId: () => SessionId | undefined

	init: (options: SplunkOtelWebConfig) => void

	readonly inited: boolean

	isNewSessionId: () => boolean

	provider?: SplunkWebTracerProvider

	resource?: Resource

	setGlobalAttributes: (attributes: Attributes) => void

	setUserTrackingMode: (mode: UserTrackingMode) => void
}

let inited = false
let userTrackingMode: UserTrackingMode = 'noTracking'
let _deregisterInstrumentations: undefined | (() => void)
let _deinitSessionTracking: undefined | (() => void)
let _errorInstrumentation: SplunkErrorInstrumentation | undefined
let _postDocLoadInstrumentation: SplunkPostDocLoadResourceInstrumentation | undefined
let eventTarget: InternalEventTarget | undefined

export const SplunkRum: SplunkOtelWebType = {
<<<<<<< HEAD
  DEFAULT_AUTO_INSTRUMENTED_EVENTS,
  DEFAULT_AUTO_INSTRUMENTED_EVENT_NAMES,

  // Re-export samplers as properties for easier use in CDN build
  AlwaysOnSampler,
  AlwaysOffSampler,
  ParentBasedSampler,
  SessionBasedSampler,

  get inited(): boolean {
    return inited;
  },

  _internalInit: function (options: Partial<SplunkOtelWebConfigInternal>) {
    SplunkRum.init({
      ...OPTIONS_DEFAULTS,
      ...options,
    });
  },

  init: function (options) {
    // "env" based config still a bad idea for web
    if (!('OTEL_TRACES_EXPORTER' in _globalThis)) {
      _globalThis.OTEL_TRACES_EXPORTER = 'none';
    }

    diag.setLogger(new DiagConsoleLogger(), options?.debug ? DiagLogLevel.DEBUG : DiagLogLevel.WARN);

    if (typeof window !== 'object') {
      diag.error('SplunkRum: Non-browser environment detected, aborting');
      return;
    }
    if (typeof Symbol !== 'function') {
      diag.error('SplunkRum: browser not supported, disabling instrumentation.');
      return;
    }

    eventTarget = new InternalEventTarget();

    const processedOptions: SplunkOtelWebConfigInternal = Object.assign(
      {},
      OPTIONS_DEFAULTS,
      options,
      {
        exporter: Object.assign({}, OPTIONS_DEFAULTS.exporter, options.exporter),
      },
    );

    if (inited) {
      diag.warn('SplunkRum already init()ed.');
      return;
    }


    if (!processedOptions.debug) {
      if (!processedOptions.endpoint) {
        throw new Error('SplunkRum.init( {endpoint: \'https://something\'} ) is required.');
      } else if (!processedOptions.endpoint.startsWith('https') && !processedOptions.allowInsecureBeacon) {
        throw new Error('Not using https is unsafe, if you want to force it use allowInsecureBeacon option.');
      }
      if (!processedOptions.rumAccessToken) {
        diag.warn('rumAccessToken will be required in the future');
      }
    }

    const instanceId = generateId(64);
    _deinitSessionTracking = initSessionTracking(
      instanceId,
      eventTarget,
      processedOptions.cookieDomain,
    ).deinit;

    const { ignoreUrls, applicationName, deploymentEnvironment, version } = processedOptions;
    // enabled: false prevents registerInstrumentations from enabling instrumentations in constructor
    // they will be enabled in registerInstrumentations
    const pluginDefaults = { ignoreUrls, enabled: false };

    const resourceAttrs: ResourceAttributes = {
      ...SDK_INFO,
      [SemanticResourceAttributes.TELEMETRY_SDK_NAME]: '@kloudmate/otel-web',
      [SemanticResourceAttributes.TELEMETRY_SDK_VERSION]: VERSION,
      // Splunk specific attributes
      'kloudmate.rumVersion': VERSION,
      'kloudmate.scriptInstance': instanceId,
      'app': applicationName,
      'userAgent': navigator.userAgent
    };

    const syntheticsRunId = getSyntheticsRunId();
    if (syntheticsRunId) {
      resourceAttrs[SYNTHETICS_RUN_ID_ATTRIBUTE] = syntheticsRunId;
    }
    this.resource = new Resource(resourceAttrs);

    const provider = new SplunkWebTracerProvider({
      ...processedOptions.tracer,
      resource: this.resource,
    });

    fetch(`https://cdn.kloudmate.com/rum/js/v${VERSION}/otel-web.js`, {
      method: 'HEAD'
    }).then(resp => {
      provider.resource.attributes['country'] = resp.headers.get("Cloudfront-Viewer-Country") || undefined
      provider.resource.attributes['city'] = resp.headers.get("CloudFront-Viewer-City") || undefined
      provider.resource.attributes['viewer.address'] = resp.headers.get("CloudFront-Viewer-Address") || undefined
    })

    const instrumentations = INSTRUMENTATIONS.map(({ Instrument, confKey, disable }) => {
      const pluginConf = getPluginConfig(processedOptions.instrumentations[confKey], pluginDefaults, disable);
      if (pluginConf) {
        // @ts-expect-error Can't mark in any way that processedOptions.instrumentations[confKey] is of specifc config type
        const instrumentation = new Instrument(pluginConf);
        if (confKey === ERROR_INSTRUMENTATION_NAME && instrumentation instanceof SplunkErrorInstrumentation) {
          _errorInstrumentation = instrumentation;
        }
        if (confKey === 'postload' && instrumentation instanceof SplunkPostDocLoadResourceInstrumentation) {
          _postDocLoadInstrumentation = instrumentation;
        }
        return instrumentation;
      }

      return null;
    }).filter((a): a is Exclude<typeof a, null> => Boolean(a));

    this.attributesProcessor = new SplunkSpanAttributesProcessor({
      ...deploymentEnvironment ? { environment: deploymentEnvironment, 'deployment.environment': deploymentEnvironment } : {},
      ...version ? { 'app.version': version } : {},
      ...processedOptions.globalAttributes || {},
    });
    provider.addSpanProcessor(this.attributesProcessor);

    if (processedOptions.endpoint) {
      const exporter = buildExporter(processedOptions);
      const spanProcessor = processedOptions.spanProcessor.factory(exporter, {
        scheduledDelayMillis: processedOptions.bufferTimeout,
        maxExportBatchSize: processedOptions.bufferSize,
      });
      provider.addSpanProcessor(spanProcessor);
      this._processor = spanProcessor;
    }
    if (processedOptions.debug) {
      provider.addSpanProcessor(new SimpleSpanProcessor(new ConsoleSpanExporter()));
    }

    window.addEventListener('visibilitychange', () => {
      // this condition applies when the page is hidden or when it's closed
      // see for more details: https://developers.google.com/web/updates/2018/07/page-lifecycle-api#developer-recommendations-for-each-state
      if (document.visibilityState === 'hidden') {
        this._processor.forceFlush();
      }
    });

    provider.register({
      contextManager: new SplunkContextManager({
        ...processedOptions.context,
        onBeforeContextStart: () => _postDocLoadInstrumentation?.onBeforeContextChange(),
        onBeforeContextEnd: () => _postDocLoadInstrumentation?.onBeforeContextChange(),
      })
    });

    // After context manager registration so instrumentation event listeners are affected accordingly
    _deregisterInstrumentations = registerInstrumentations({
      tracerProvider: provider,
      instrumentations,
    });

    this.provider = provider;

    const vitalsConf = getPluginConfig(processedOptions.instrumentations.webvitals);
    if (vitalsConf !== false) {
      initWebVitals(provider, vitalsConf);
    }

    inited = true;
    registerGlobal('splunk.rum', this);
    diag.info('SplunkRum.init() complete');

    if (options.sessionRecorder?.enabled) {
      import('@kloudmate/otel-web-session-recorder').then(module => {
        module.default.init({
          endpoint: options.endpoint,
          rumAccessToken: options.rumAccessToken,
          debug: options.debug,
          ...options.sessionRecorder?.options
        })
      })
    }
  },

  deinit() {
    if (!inited) {
      return;
    }

    _deregisterInstrumentations?.();
    _deregisterInstrumentations = undefined;

    _deinitSessionTracking?.();
    _deinitSessionTracking = undefined;

    this.provider.shutdown();
    delete this.provider;
    eventTarget = undefined;
    diag.disable();
    registerGlobal('splunk.rum', undefined, true);

    inited = false;
  },

  setGlobalAttributes(this: SplunkOtelWebType, attributes?: Attributes) {
    this.attributesProcessor?.setGlobalAttributes(attributes);
    eventTarget?.emit('global-attributes-changed', {
      attributes: this.attributesProcessor?.getGlobalAttributes() || {},
    });
  },

  getGlobalAttributes(this: SplunkOtelWebType) {
    return this.attributesProcessor?.getGlobalAttributes() || {};
  },

  _experimental_getGlobalAttributes() {
    return this.getGlobalAttributes();
  },

  error(...args) {
    if (!inited) {
      diag.debug('SplunkRum not inited');
      return;
    }
    if (!_errorInstrumentation) {
      diag.error('Error was reported, but error instrumentation is disabled.');
      return;
    }

    _errorInstrumentation.report('SplunkRum.error', args);
  },

  addEventListener(name, callback): void {
    eventTarget?.addEventListener(name, callback);
  },

  removeEventListener(name, callback): void {
    eventTarget?.removeEventListener(name, callback);
  },

  _experimental_addEventListener(name, callback): void {
    return this.addEventListener(name, callback);
  },

  _experimental_removeEventListener(name, callback): void {
    return this.removeEventListener(name, callback);
  },

  getSessionId() {
    return getRumSessionId();
  },
  _experimental_getSessionId() {
    return this.getSessionId();
  },
};

export default SplunkRum;
=======
	DEFAULT_AUTO_INSTRUMENTED_EVENTS,
	DEFAULT_AUTO_INSTRUMENTED_EVENT_NAMES,

	// Re-export samplers as properties for easier use in CDN build
	AlwaysOnSampler,
	AlwaysOffSampler,
	ParentBasedSampler,
	SessionBasedSampler,

	_processedOptions: null,

	get inited(): boolean {
		return inited
	},

	_internalInit: function (options: Partial<SplunkOtelWebConfigInternal>) {
		SplunkRum.init({
			...OPTIONS_DEFAULTS,
			...options,
		})
	},

	init: function (options) {
		userTrackingMode = options.user?.trackingMode ?? 'noTracking'

		if (typeof window !== 'object') {
			throw Error(
				'SplunkRum Error: This library is intended to run in a browser environment. Please ensure the code is evaluated within a browser context.',
			)
		}

		// "env" based config still a bad idea for web
		if (!('OTEL_TRACES_EXPORTER' in _globalThis)) {
			// @ts-expect-error OTEL_TRACES_EXPORTER is not defined in the global scope
			_globalThis.OTEL_TRACES_EXPORTER = 'none'
		}

		if (inited) {
			console.warn('SplunkRum already initialized.')
			return
		}

		// touches otel globals, our registerGlobal requires this first
		diag.setLogger(new DiagConsoleLogger(), options?.debug ? DiagLogLevel.DEBUG : DiagLogLevel.WARN)

		const registered = registerGlobal(this)
		if (!registered) {
			return
		}

		if (typeof Symbol !== 'function') {
			diag.error('SplunkRum: browser not supported, disabling instrumentation.')
			return
		}

		if (options.disableBots && isBot(navigator.userAgent)) {
			this.disabledByBotDetection = true
			diag.error('SplunkRum will not be initialized, bots are not allowed.')
			return
		}

		if (options.disableAutomationFrameworks && navigator.webdriver) {
			this.disabledByAutomationFrameworkDetection = true
			diag.error('SplunkRum will not be initialized, automation frameworks are not allowed.')
			return
		}

		eventTarget = new InternalEventTarget()

		const processedOptions: SplunkOtelWebConfigInternal = Object.assign(
			{},
			OPTIONS_DEFAULTS,
			migrateConfig(options),
			{
				exporter: Object.assign({}, OPTIONS_DEFAULTS.exporter, options.exporter),
			},
		)

		if (
			!processedOptions.persistence ||
			(processedOptions.persistence && !isPersistenceType(processedOptions.persistence))
		) {
			diag.error(
				`Invalid persistence flag: The value for "persistence" must be either "cookie", "localStorage", or omitted entirely, but was: ${processedOptions.persistence}`,
			)
			return
		}

		this._processedOptions = processedOptions

		if (processedOptions.realm) {
			if (!processedOptions.beaconEndpoint) {
				processedOptions.beaconEndpoint = getBeaconEndpointForRealm(processedOptions)
			} else {
				diag.warn('SplunkRum: Realm value ignored (beaconEndpoint has been specified)')
			}
		}

		if (!processedOptions.debug) {
			if (!processedOptions.beaconEndpoint) {
				throw new Error("SplunkRum.init( {beaconEndpoint: 'https://something'} ) is required.")
			} else if (!processedOptions.beaconEndpoint.startsWith('https') && !processedOptions.allowInsecureBeacon) {
				throw new Error('Not using https is unsafe, if you want to force it use allowInsecureBeacon option.')
			}

			if (!processedOptions.rumAccessToken) {
				diag.warn('rumAccessToken will be required in the future')
			}
		}

		const instanceId = generateId(64)

		const { ignoreUrls, applicationName, deploymentEnvironment, version } = processedOptions
		// enabled: false prevents registerInstrumentations from enabling instrumentations in constructor
		// they will be enabled in registerInstrumentations
		const pluginDefaults = { ignoreUrls, enabled: false }

		const resourceAttrs: ResourceAttributes = {
			...SDK_INFO,
			[SemanticResourceAttributes.TELEMETRY_SDK_NAME]: '@splunk/otel-web',
			[SemanticResourceAttributes.TELEMETRY_SDK_VERSION]: VERSION,
			// Splunk specific attributes
			'splunk.rumVersion': VERSION,
			'splunk.scriptInstance': instanceId,
			'app': applicationName,
		}

		if (BrowserInstanceService.id) {
			resourceAttrs['browser.instance.id'] = BrowserInstanceService.id
		}

		const syntheticsRunId = getSyntheticsRunId()
		if (syntheticsRunId) {
			resourceAttrs[SYNTHETICS_RUN_ID_ATTRIBUTE] = syntheticsRunId
		}

		this.resource = new Resource(resourceAttrs)

		this.attributesProcessor = new SplunkSpanAttributesProcessor(
			{
				...(deploymentEnvironment
					? { 'environment': deploymentEnvironment, 'deployment.environment': deploymentEnvironment }
					: {}),
				...(version ? { 'app.version': version } : {}),
				...(processedOptions.globalAttributes || {}),
			},
			this._processedOptions.persistence === 'localStorage',
			() => userTrackingMode,
			processedOptions.cookieDomain,
		)

		const spanProcessors: SpanProcessor[] = [this.attributesProcessor]

		if (processedOptions.beaconEndpoint) {
			const exporter = buildExporter(processedOptions)
			const spanProcessor = processedOptions.spanProcessor.factory(exporter, {
				scheduledDelayMillis: processedOptions.bufferTimeout,
				maxExportBatchSize: processedOptions.bufferSize,
			})
			spanProcessors.push(spanProcessor)
			this._processor = spanProcessor
		}

		if (processedOptions.debug) {
			spanProcessors.push(new SimpleSpanProcessor(new ConsoleSpanExporter()))
		}

		if (options._experimental_allSpansExtendSession) {
			spanProcessors.push(new SessionSpanProcessor())
		}

		if (options.spanProcessors) {
			spanProcessors.push(...options.spanProcessors)
		}

		const provider = new SplunkWebTracerProvider({
			...processedOptions.tracer,
			resource: this.resource,
			sampler: new SplunkSamplerWrapper({
				decider: processedOptions.tracer?.sampler ?? new AlwaysOnSampler(),
				allSpansAreActivity: Boolean(this._processedOptions._experimental_allSpansExtendSession),
			}),
			spanProcessors,
		})

		_deinitSessionTracking = initSessionTracking(
			processedOptions.persistence,
			eventTarget,
			processedOptions.cookieDomain,
		).deinit

		const instrumentations = INSTRUMENTATIONS.map(({ Instrument, confKey, disable }) => {
			const pluginConf = getPluginConfig(processedOptions.instrumentations[confKey], pluginDefaults, disable)
			if (pluginConf) {
				const instrumentation =
					Instrument === SplunkLongTaskInstrumentation
						? new Instrument(pluginConf, options)
						: // @ts-expect-error Can't mark in any way that processedOptions.instrumentations[confKey] is of specifc config type
							new Instrument(pluginConf)

				if (confKey === ERROR_INSTRUMENTATION_NAME && instrumentation instanceof SplunkErrorInstrumentation) {
					_errorInstrumentation = instrumentation
				}

				if (confKey === 'postload' && instrumentation instanceof SplunkPostDocLoadResourceInstrumentation) {
					_postDocLoadInstrumentation = instrumentation
				}

				return instrumentation
			}

			return null
		}).filter((a): a is Exclude<typeof a, null> => Boolean(a))

		window.addEventListener('visibilitychange', () => {
			// this condition applies when the page is hidden or when it's closed
			// see for more details: https://developers.google.com/web/updates/2018/07/page-lifecycle-api#developer-recommendations-for-each-state
			if (document.visibilityState === 'hidden') {
				void this._processor?.forceFlush()
			}
		})

		provider.register({
			contextManager: new SplunkContextManager({
				...processedOptions.context,
				onBeforeContextStart: () => _postDocLoadInstrumentation?.onBeforeContextChange(),
				onBeforeContextEnd: () => _postDocLoadInstrumentation?.onBeforeContextChange(),
			}),
		})

		// After context manager registration so instrumentation event listeners are affected accordingly
		_deregisterInstrumentations = registerInstrumentations({
			tracerProvider: provider,
			instrumentations,
		})

		this.provider = provider

		const vitalsConf = getPluginConfig(processedOptions.instrumentations.webvitals)
		if (vitalsConf !== false) {
			initWebVitals(provider, vitalsConf)
		}

		inited = true
		diag.info('SplunkRum.init() complete')
	},

	deinit(force = false) {
		if (!inited && !force) {
			return
		}

		_deregisterInstrumentations?.()
		_deregisterInstrumentations = undefined

		_deinitSessionTracking?.()
		_deinitSessionTracking = undefined

		void this.provider?.shutdown()
		delete this.provider

		eventTarget = undefined

		diag.disable()
		unregisterGlobal()

		forgetAnonymousId()
		inited = false
	},

	setGlobalAttributes(this: SplunkOtelWebType, attributes?: Attributes) {
		this.attributesProcessor?.setGlobalAttributes(attributes)
		eventTarget?.emit('global-attributes-changed', {
			attributes: this.attributesProcessor?.getGlobalAttributes() || {},
		})
	},

	getGlobalAttributes(this: SplunkOtelWebType) {
		return this.attributesProcessor?.getGlobalAttributes() || {}
	},

	_experimental_getGlobalAttributes() {
		return this.getGlobalAttributes()
	},

	error(...args) {
		if (!inited) {
			diag.debug('SplunkRum not inited')
			return
		}

		if (!_errorInstrumentation) {
			diag.error('Error was reported, but error instrumentation is disabled.')
			return
		}

		_errorInstrumentation.report('SplunkRum.error', args)
	},

	addEventListener(name, callback): void {
		eventTarget?.addEventListener(name, callback)
	},

	removeEventListener(name, callback): void {
		eventTarget?.removeEventListener(name, callback)
	},

	_experimental_addEventListener(name, callback): void {
		return this.addEventListener(name, callback)
	},

	_experimental_removeEventListener(name, callback): void {
		return this.removeEventListener(name, callback)
	},

	setUserTrackingMode(mode: UserTrackingMode) {
		userTrackingMode = mode
	},

	getAnonymousId() {
		if (!this._processedOptions) {
			return
		}

		if (userTrackingMode === 'anonymousTracking') {
			return getOrCreateAnonymousId({
				useLocalStorage: this._processedOptions.persistence === 'localStorage',
				domain: this._processedOptions.cookieDomain,
			})
		}
	},

	getSessionId() {
		if (!inited) {
			return undefined
		}

		return getRumSessionId()
	},
	isNewSessionId() {
		return getIsNewSession()
	},
	_experimental_getSessionId() {
		return this.getSessionId()
	},

	_internalOnExternalSpanCreated() {
		if (!this._processedOptions) {
			return
		}

		updateSessionStatus({
			forceStore: false,
			hadActivity: this._processedOptions._experimental_allSpansExtendSession,
		})
	},
	_internalCheckSessionRecorderType(recorderType: RecorderType) {
		checkSessionRecorderType(recorderType)
	},
}

export default SplunkRum
>>>>>>> 776a3836
<|MERGE_RESOLUTION|>--- conflicted
+++ resolved
@@ -19,22 +19,6 @@
 import './polyfill-safari10'
 import { registerInstrumentations } from '@opentelemetry/instrumentation'
 import {
-<<<<<<< HEAD
-  ConsoleSpanExporter,
-  SimpleSpanProcessor,
-  BatchSpanProcessor,
-  ReadableSpan,
-  SpanExporter,
-  SpanProcessor,
-  BufferConfig,
-  AlwaysOffSampler, AlwaysOnSampler, ParentBasedSampler,
-} from '@opentelemetry/sdk-trace-base';
-import { WebTracerConfig } from '@opentelemetry/sdk-trace-web';
-import { Attributes, diag, DiagConsoleLogger, DiagLogLevel } from '@opentelemetry/api';
-import { SplunkDocumentLoadInstrumentation } from './SplunkDocumentLoadInstrumentation';
-import { SplunkXhrPlugin } from './SplunkXhrPlugin';
-import { SplunkFetchInstrumentation } from './SplunkFetchInstrumentation';
-=======
 	ConsoleSpanExporter,
 	SimpleSpanProcessor,
 	BatchSpanProcessor,
@@ -49,7 +33,6 @@
 import { SplunkDocumentLoadInstrumentation } from './SplunkDocumentLoadInstrumentation'
 import { SplunkXhrPlugin } from './SplunkXhrPlugin'
 import { SplunkFetchInstrumentation } from './SplunkFetchInstrumentation'
->>>>>>> 776a3836
 import {
 	SplunkUserInteractionInstrumentation,
 	DEFAULT_AUTO_INSTRUMENTED_EVENTS,
@@ -91,122 +74,6 @@
 import { SessionId } from './session'
 import { forgetAnonymousId, getOrCreateAnonymousId } from './user-tracking'
 import {
-<<<<<<< HEAD
-  InternalEventTarget,
-  SplunkOtelWebEventTarget,
-} from './EventTarget';
-import { ContextManagerConfig, SplunkContextManager } from './SplunkContextManager';
-import { Resource, ResourceAttributes } from '@opentelemetry/resources';
-import { SemanticResourceAttributes } from '@opentelemetry/semantic-conventions';
-import { SDK_INFO, _globalThis } from '@opentelemetry/core';
-import { VERSION } from './version';
-import { getSyntheticsRunId, SYNTHETICS_RUN_ID_ATTRIBUTE } from './synthetics';
-import { SplunkSpanAttributesProcessor } from './SplunkSpanAttributesProcessor';
-import { SessionBasedSampler } from './SessionBasedSampler';
-import { SocketIoClientInstrumentationConfig, SplunkSocketIoClientInstrumentation } from './SplunkSocketIoClientInstrumentation';
-import { SplunkOTLPTraceExporter } from './exporters/otlp';
-
-export { SplunkExporterConfig } from './exporters/common';
-export { SplunkZipkinExporter } from './exporters/zipkin';
-export * from './SplunkWebTracerProvider';
-export * from './SessionBasedSampler';
-import { record } from 'rrweb'
-
-interface SplunkOtelWebOptionsInstrumentations {
-  document?:     boolean | InstrumentationConfig;
-  errors?:       boolean;
-  fetch?:        boolean | FetchInstrumentationConfig;
-  interactions?: boolean | SplunkUserInteractionInstrumentationConfig;
-  longtask?:     boolean | InstrumentationConfig;
-  visibility?:   boolean | InstrumentationConfig;
-  connectivity?: boolean | InstrumentationConfig;
-  postload?:     boolean | SplunkPostDocLoadResourceInstrumentationConfig;
-  socketio?:     boolean | SocketIoClientInstrumentationConfig;
-  websocket?:    boolean | InstrumentationConfig;
-  webvitals?:    boolean | WebVitalsInstrumentationConfig;
-  xhr?:          boolean | XMLHttpRequestInstrumentationConfig;
-}
-
-export interface SplunkOtelWebExporterOptions {
-  /**
-   * Allows remapping Span's attributes right before they're serialized.
-   * One potential use case of this method is to remove PII from the attributes.
-   */
-  onAttributesSerializing?: (attributes: Attributes, span: ReadableSpan) => Attributes;
-}
-
-type RRWebOptions = Parameters<typeof record>[0];
-
-export interface SessionRecorderConfig {
-  /** Set to true to enable session recording */
-  enabled?: boolean
-
-  /**
-   * Config options passed to rrweb's record()
-   */
-  options?: RRWebOptions
-}
-export interface SplunkOtelWebConfig {
-  /** Allows http beacon urls */
-  allowInsecureBeacon?: boolean;
-
-  /** Application name */
-  applicationName?: string;
-
-  /** Destination for the captured data */
-  endpoint?: string;
-
-  /** Options for context manager */
-  context?: ContextManagerConfig;
-
-  /** Sets session cookie to this domain */
-  cookieDomain?: string;
-
-  /** Turns on/off internal debug logging */
-  debug?: boolean;
-
-  /**
-   * Sets a value for the `environment` attribute (persists through calls to `setGlobalAttributes()`)
-   * */
-  deploymentEnvironment?: string;
-
-  /**
-   * Sets a value for the 'app.version' attribute
-   */
-  version?: string;
-
-  /** Allows configuring how telemetry data is sent to the backend */
-  exporter?: SplunkOtelWebExporterOptions;
-
-  /** Sets attributes added to every Span. */
-  globalAttributes?: Attributes;
-
-  /**
-   * Applies for XHR, Fetch and Websocket URLs. URLs that partially match any regex in ignoreUrls will not be traced.
-   * In addition, URLs that are _exact matches_ of strings in ignoreUrls will also not be traced.
-   * */
-  ignoreUrls?: Array<string | RegExp>;
-
-  /** Configuration for instrumentation modules. */
-  instrumentations?: SplunkOtelWebOptionsInstrumentations;
-
-  /**
-   * Publicly-visible rum access token value. Please do not paste any other access token or auth value into here, as this
-   * will be visible to every user of your app
-   */
-  rumAccessToken?: string;
-
-  /**
-   * Config options passed to web tracer
-   */
-  tracer?: WebTracerConfig;
-
-  /**
-   * Session recorder config
-   */
-  sessionRecorder?: SessionRecorderConfig
-}
-=======
 	isPersistenceType,
 	SplunkOtelWebConfig,
 	SplunkOtelWebExporterOptions,
@@ -222,27 +89,24 @@
 export * from './SessionBasedSampler'
 
 export type { SplunkOtelWebConfig, SplunkOtelWebExporterOptions }
->>>>>>> 776a3836
 
 interface SplunkOtelWebConfigInternal extends SplunkOtelWebConfig {
-	bufferSize?: number
-	bufferTimeout?: number
-
-	exporter: SplunkOtelWebExporterOptions & {
-		factory: (config: SplunkExporterConfig & { otlp?: boolean }) => SpanExporter
-	}
-
-	instrumentations: SplunkOtelWebOptionsInstrumentations
-
-	spanProcessor: {
-		factory: <T extends BufferConfig>(exporter: SpanExporter, config: T) => SpanProcessor
-	}
+  bufferSize?: number;
+  bufferTimeout?: number;
+
+  exporter: SplunkOtelWebExporterOptions & {
+    factory: (config: SplunkExporterConfig & { otlp?: boolean }) => SpanExporter;
+  };
+
+  instrumentations: SplunkOtelWebOptionsInstrumentations;
+
+  spanProcessor: {
+    factory: <T extends BufferConfig>(exporter: SpanExporter, config: T) => SpanProcessor;
+  };
 }
 
-const OPTIONS_DEFAULTS: SplunkOtelWebConfigInternal = {
-<<<<<<< HEAD
+const OPTIONS_DEFAULTS: Partial<SplunkOtelWebConfigInternal> = {
   applicationName: 'unknown-browser-app',
-  endpoint: undefined,
   bufferTimeout: 4000, //millis, tradeoff between batching and loss of spans by not sending before page close
   bufferSize: 50, // spans, tradeoff between batching and hitting sendBeacon invididual limits
   instrumentations: {},
@@ -257,221 +121,176 @@
   spanProcessor: {
     factory: (exporter, config) => new BatchSpanProcessor(exporter, config),
   },
-  rumAccessToken: undefined,
-  sessionRecorder: {
-    enabled: false
+  persistence: 'cookie',
+  disableBots: false,
+  disableAutomationFrameworks: false,
+};
+
+function migrateConfigOption(
+  config: SplunkOtelWebConfig,
+  from: keyof SplunkOtelWebConfig,
+  to: keyof SplunkOtelWebConfig,
+) {
+  if (from in config && !(to in config && config[to] !== (OPTIONS_DEFAULTS as SplunkOtelWebConfig)[to])) {
+    // @ts-expect-error There's no way to type this right
+    config[to] = config[from];
   }
-};
-=======
-	disableBots: false,
-	disableAutomationFrameworks: false,
-	applicationName: 'unknown-browser-app',
-	beaconEndpoint: undefined,
-	bufferTimeout: 4000, //millis, tradeoff between batching and loss of spans by not sending before page close
-	bufferSize: 50, // spans, tradeoff between batching and hitting sendBeacon invididual limits
-	instrumentations: {},
-	exporter: {
-		factory: (options) => {
-			if (options.otlp) {
-				return new SplunkOTLPTraceExporter(options)
-			}
-
-			return new SplunkZipkinExporter(options)
-		},
-	},
-	persistence: 'cookie',
-	spanProcessor: {
-		factory: (exporter, config) => new BatchSpanProcessor(exporter, config),
-	},
-	rumAccessToken: undefined,
-}
-
-function migrateConfigOption(
-	config: SplunkOtelWebConfig,
-	from: keyof SplunkOtelWebConfig,
-	to: keyof SplunkOtelWebConfig,
-) {
-	if (from in config && !(to in config && config[to] !== OPTIONS_DEFAULTS[to])) {
-		// @ts-expect-error There's no way to type this right
-		config[to] = config[from]
-	}
 }
 
 /**
  * Update configuration based on configuration option renames
  */
-function migrateConfig(config: SplunkOtelWebConfig) {
-	migrateConfigOption(config, 'app', 'applicationName')
-	migrateConfigOption(config, 'beaconUrl', 'beaconEndpoint')
-	migrateConfigOption(config, 'environment', 'deploymentEnvironment')
-	migrateConfigOption(config, 'rumAuth', 'rumAccessToken')
-	return config
+function migrateConfig(config: SplunkOtelWebConfig): SplunkOtelWebConfig {
+    migrateConfigOption(config, 'app', 'applicationName');
+    migrateConfigOption(config, 'beaconUrl', 'beaconEndpoint');
+    migrateConfigOption(config, 'environment', 'deploymentEnvironment');
+    migrateConfigOption(config, 'rumAuth', 'rumAccessToken');
+    return config;
 }
->>>>>>> 776a3836
 
 const INSTRUMENTATIONS = [
-	{ Instrument: SplunkDocumentLoadInstrumentation, confKey: 'document', disable: false },
-	{ Instrument: SplunkXhrPlugin, confKey: 'xhr', disable: false },
-	{ Instrument: SplunkUserInteractionInstrumentation, confKey: 'interactions', disable: false },
-	{ Instrument: SplunkPostDocLoadResourceInstrumentation, confKey: 'postload', disable: false },
-	{ Instrument: SplunkFetchInstrumentation, confKey: 'fetch', disable: false },
-	{ Instrument: SplunkWebSocketInstrumentation, confKey: 'websocket', disable: true },
-	{ Instrument: SplunkLongTaskInstrumentation, confKey: 'longtask', disable: false },
-	{ Instrument: SplunkErrorInstrumentation, confKey: ERROR_INSTRUMENTATION_NAME, disable: false },
-	{ Instrument: SplunkPageVisibilityInstrumentation, confKey: 'visibility', disable: true },
-	{ Instrument: SplunkConnectivityInstrumentation, confKey: 'connectivity', disable: true },
-	{ Instrument: SplunkSocketIoClientInstrumentation, confKey: 'socketio', disable: true },
-] as const
+  { Instrument: SplunkDocumentLoadInstrumentation, confKey: 'document', disable: false },
+  { Instrument: SplunkXhrPlugin, confKey: 'xhr', disable: false },
+  { Instrument: SplunkUserInteractionInstrumentation, confKey: 'interactions', disable: false },
+  { Instrument: SplunkPostDocLoadResourceInstrumentation, confKey: 'postload', disable: false },
+  { Instrument: SplunkFetchInstrumentation, confKey: 'fetch', disable: false },
+  { Instrument: SplunkWebSocketInstrumentation, confKey: 'websocket', disable: true },
+  { Instrument: SplunkLongTaskInstrumentation, confKey: 'longtask', disable: false },
+  { Instrument: SplunkErrorInstrumentation, confKey: ERROR_INSTRUMENTATION_NAME, disable: false },
+  { Instrument: SplunkPageVisibilityInstrumentation, confKey: 'visibility', disable: true },
+  { Instrument: SplunkConnectivityInstrumentation, confKey: 'connectivity', disable: true },
+  { Instrument: SplunkSocketIoClientInstrumentation, confKey: 'socketio', disable: true },
+] as const;
 
 export const INSTRUMENTATIONS_ALL_DISABLED: SplunkOtelWebOptionsInstrumentations = INSTRUMENTATIONS.map(
-	(instrumentation) => instrumentation.confKey,
+  (instrumentation) => instrumentation.confKey,
 ).reduce(
-	(acc, key) => {
-		acc[key] = false
-		return acc
-	},
-	{ webvitals: false } as Record<string, false>,
-)
-
-<<<<<<< HEAD
-
-function buildExporter(options: SplunkOtelWebConfigInternal) {
+  (acc, key) => {
+    acc[key] = false;
+    return acc;
+  },
+  { webvitals: false } as Record<string, false>,
+);
+
+function buildExporter(options: SplunkOtelWebConfigInternal): SpanExporter {
   const url = `${options.endpoint}/v1/traces`;
-  const authHeaderKey: string = 'Authorization'
+  const authHeaderKey = 'Authorization';
   return options.exporter.factory({
     url,
     otlp: true,
     onAttributesSerializing: options.exporter.onAttributesSerializing,
-    headers: { [authHeaderKey]: options.rumAccessToken } as Record<string, string>
+    headers: { [authHeaderKey]: options.rumAccessToken } as Record<string, string>,
   });
-=======
-function getBeaconEndpointForRealm(config: SplunkOtelWebConfigInternal) {
-	if (config.exporter?.otlp) {
-		return `https://rum-ingest.${config.realm}.signalfx.com/v1/rumotlp`
-	}
-
-	return `https://rum-ingest.${config.realm}.signalfx.com/v1/rum`
 }
 
-function buildExporter(options: SplunkOtelWebConfigInternal) {
-	const url = options.beaconEndpoint + (options.rumAccessToken ? '?auth=' + options.rumAccessToken : '')
-	return options.exporter.factory({
-		url,
-		otlp: options.exporter.otlp,
-		onAttributesSerializing: options.exporter.onAttributesSerializing,
-	})
+class SessionSpanProcessor implements SpanProcessor {
+  forceFlush(): Promise<void> {
+    return Promise.resolve();
+  }
+
+  onEnd(): void {}
+
+  onStart(): void {
+    updateSessionStatus({
+      forceStore: false,
+      hadActivity: true,
+    });
+  }
+
+  shutdown(): Promise<void> {
+    return Promise.resolve();
+  }
 }
 
-class SessionSpanProcessor implements SpanProcessor {
-	forceFlush(): Promise<void> {
-		return Promise.resolve()
-	}
-
-	onEnd(): void {}
-
-	onStart(): void {
-		updateSessionStatus({
-			forceStore: false,
-			hadActivity: true,
-		})
-	}
-
-	shutdown(): Promise<void> {
-		return Promise.resolve()
-	}
->>>>>>> 776a3836
+export interface SplunkOtelWebType extends SplunkOtelWebEventTarget {
+  AlwaysOffSampler: typeof AlwaysOffSampler;
+  AlwaysOnSampler: typeof AlwaysOnSampler;
+
+  DEFAULT_AUTO_INSTRUMENTED_EVENTS: UserInteractionEventsConfig;
+  DEFAULT_AUTO_INSTRUMENTED_EVENT_NAMES: (keyof HTMLElementEventMap)[];
+
+  ParentBasedSampler: typeof ParentBasedSampler;
+  SessionBasedSampler: typeof SessionBasedSampler;
+
+  /**
+   * @deprecated Use {@link getGlobalAttributes()}
+   */
+  _experimental_getGlobalAttributes: () => Attributes;
+
+  /**
+   * @deprecated Use {@link getSessionId()}
+   */
+  _experimental_getSessionId: () => SessionId | undefined;
+
+  /**
+   * Used internally by the SplunkSessionRecorder - checks if the current session is assigned to a correct recorder type.
+   */
+  _internalCheckSessionRecorderType: (recorderType: RecorderType) => void;
+
+  /**
+   * Allows experimental options to be passed. No versioning guarantees are given for this method.
+   */
+  _internalInit: (options: Partial<SplunkOtelWebConfigInternal>) => void;
+
+  /* Used internally by the SplunkSessionRecorder - span from session can extend the session */
+  _internalOnExternalSpanCreated: () => void;
+
+  _processedOptions: SplunkOtelWebConfigInternal | null;
+
+  _processor?: SpanProcessor;
+
+  attributesProcessor?: SplunkSpanAttributesProcessor;
+
+  deinit: (force?: boolean) => void;
+
+  /**
+   * True if library detected an automation framework and was disabled based on 'disableAutomationFrameworks' setting.
+   */
+  disabledByAutomationFrameworkDetection?: boolean;
+
+  /**
+   * True if library detected a bot and was disabled based on 'disableBots' setting.
+   */
+  disabledByBotDetection?: boolean;
+
+  error: (...args: Array<any>) => void;
+
+  getAnonymousId: () => string | undefined;
+
+  /**
+   * This method provides access to computed, final value of global attributes, which are applied to all created spans.
+   */
+  getGlobalAttributes: () => Attributes;
+
+  /**
+   * This method returns current session ID
+   */
+  getSessionId: () => SessionId | undefined;
+
+  init: (options: SplunkOtelWebConfig) => void;
+
+  readonly inited: boolean;
+
+  isNewSessionId: () => boolean;
+
+  provider?: SplunkWebTracerProvider;
+
+  resource?: Resource;
+
+  setGlobalAttributes: (attributes: Attributes) => void;
+
+  setUserTrackingMode: (mode: UserTrackingMode) => void;
 }
 
-export interface SplunkOtelWebType extends SplunkOtelWebEventTarget {
-	AlwaysOffSampler: typeof AlwaysOffSampler
-	AlwaysOnSampler: typeof AlwaysOnSampler
-
-	DEFAULT_AUTO_INSTRUMENTED_EVENTS: UserInteractionEventsConfig
-	DEFAULT_AUTO_INSTRUMENTED_EVENT_NAMES: (keyof HTMLElementEventMap)[]
-
-	ParentBasedSampler: typeof ParentBasedSampler
-	SessionBasedSampler: typeof SessionBasedSampler
-
-	/**
-	 * @deprecated Use {@link getGlobalAttributes()}
-	 */
-	_experimental_getGlobalAttributes: () => Attributes
-
-	/**
-	 * @deprecated Use {@link getSessionId()}
-	 */
-	_experimental_getSessionId: () => SessionId | undefined
-
-	/**
-	 * Used internally by the SplunkSessionRecorder - checks if the current session is assigned to a correct recorder type.
-	 */
-	_internalCheckSessionRecorderType: (recorderType: RecorderType) => void
-
-	/**
-	 * Allows experimental options to be passed. No versioning guarantees are given for this method.
-	 */
-	_internalInit: (options: Partial<SplunkOtelWebConfigInternal>) => void
-
-	/* Used internally by the SplunkSessionRecorder - span from session can extend the session */
-	_internalOnExternalSpanCreated: () => void
-
-	_processedOptions: SplunkOtelWebConfigInternal | null
-
-	_processor?: SpanProcessor
-
-	attributesProcessor?: SplunkSpanAttributesProcessor
-
-	deinit: (force?: boolean) => void
-
-	/**
-	 * True if library detected an automation framework and was disabled based on 'disableAutomationFrameworks' setting.
-	 */
-	disabledByAutomationFrameworkDetection?: boolean
-
-	/**
-	 * True if library detected a bot and was disabled based on 'disableBots' setting.
-	 */
-	disabledByBotDetection?: boolean
-
-	error: (...args: Array<any>) => void
-
-	getAnonymousId: () => string | undefined
-
-	/**
-	 * This method provides access to computed, final value of global attributes, which are applied to all created spans.
-	 */
-	getGlobalAttributes: () => Attributes
-
-	/**
-	 * This method returns current session ID
-	 */
-	getSessionId: () => SessionId | undefined
-
-	init: (options: SplunkOtelWebConfig) => void
-
-	readonly inited: boolean
-
-	isNewSessionId: () => boolean
-
-	provider?: SplunkWebTracerProvider
-
-	resource?: Resource
-
-	setGlobalAttributes: (attributes: Attributes) => void
-
-	setUserTrackingMode: (mode: UserTrackingMode) => void
-}
-
-let inited = false
-let userTrackingMode: UserTrackingMode = 'noTracking'
-let _deregisterInstrumentations: undefined | (() => void)
-let _deinitSessionTracking: undefined | (() => void)
-let _errorInstrumentation: SplunkErrorInstrumentation | undefined
-let _postDocLoadInstrumentation: SplunkPostDocLoadResourceInstrumentation | undefined
-let eventTarget: InternalEventTarget | undefined
+let inited = false;
+let userTrackingMode: UserTrackingMode = 'noTracking';
+let _deregisterInstrumentations: undefined | (() => void);
+let _deinitSessionTracking: undefined | (() => void);
+let _errorInstrumentation: SplunkErrorInstrumentation | undefined;
+let _postDocLoadInstrumentation: SplunkPostDocLoadResourceInstrumentation | undefined;
+let eventTarget: InternalEventTarget | undefined;
 
 export const SplunkRum: SplunkOtelWebType = {
-<<<<<<< HEAD
   DEFAULT_AUTO_INSTRUMENTED_EVENTS,
   DEFAULT_AUTO_INSTRUMENTED_EVENT_NAMES,
 
@@ -481,6 +300,8 @@
   ParentBasedSampler,
   SessionBasedSampler,
 
+  _processedOptions: null,
+
   get inited(): boolean {
     return inited;
   },
@@ -493,19 +314,46 @@
   },
 
   init: function (options) {
+    userTrackingMode = options.user?.trackingMode ?? 'noTracking';
+
+    if (typeof window !== 'object') {
+      throw Error(
+        'SplunkRum Error: This library is intended to run in a browser environment. Please ensure the code is evaluated within a browser context.',
+      );
+    }
+
     // "env" based config still a bad idea for web
     if (!('OTEL_TRACES_EXPORTER' in _globalThis)) {
+      // @ts-expect-error OTEL_TRACES_EXPORTER is not defined in the global scope
       _globalThis.OTEL_TRACES_EXPORTER = 'none';
     }
 
+    if (inited) {
+      console.warn('SplunkRum already initialized.');
+      return;
+    }
+
     diag.setLogger(new DiagConsoleLogger(), options?.debug ? DiagLogLevel.DEBUG : DiagLogLevel.WARN);
-
-    if (typeof window !== 'object') {
-      diag.error('SplunkRum: Non-browser environment detected, aborting');
-      return;
-    }
+    
+    const registered = registerGlobal(this);
+    if (!registered) {
+      return;
+    }
+
     if (typeof Symbol !== 'function') {
       diag.error('SplunkRum: browser not supported, disabling instrumentation.');
+      return;
+    }
+    
+    if (options.disableBots && isBot(navigator.userAgent)) {
+      this.disabledByBotDetection = true;
+      diag.error('SplunkRum will not be initialized, bots are not allowed.');
+      return;
+    }
+
+    if (options.disableAutomationFrameworks && navigator.webdriver) {
+      this.disabledByAutomationFrameworkDetection = true;
+      diag.error('SplunkRum will not be initialized, automation frameworks are not allowed.');
       return;
     }
 
@@ -514,17 +362,15 @@
     const processedOptions: SplunkOtelWebConfigInternal = Object.assign(
       {},
       OPTIONS_DEFAULTS,
-      options,
+      migrateConfig(options),
       {
         exporter: Object.assign({}, OPTIONS_DEFAULTS.exporter, options.exporter),
+		instrumentations: Object.assign({}, OPTIONS_DEFAULTS.instrumentations, options.instrumentations),
+        spanProcessor: Object.assign({}, OPTIONS_DEFAULTS.spanProcessor, options.spanProcessors),
       },
     );
 
-    if (inited) {
-      diag.warn('SplunkRum already init()ed.');
-      return;
-    }
-
+    this._processedOptions = processedOptions;
 
     if (!processedOptions.debug) {
       if (!processedOptions.endpoint) {
@@ -536,54 +382,111 @@
         diag.warn('rumAccessToken will be required in the future');
       }
     }
+    
+    if (
+        !processedOptions.persistence ||
+        (processedOptions.persistence && !isPersistenceType(processedOptions.persistence))
+    ) {
+        diag.error(
+            `Invalid persistence flag: The value for "persistence" must be either "cookie", "localStorage", or omitted entirely, but was: ${processedOptions.persistence}`,
+        );
+        return;
+    }
 
     const instanceId = generateId(64);
-    _deinitSessionTracking = initSessionTracking(
-      instanceId,
-      eventTarget,
-      processedOptions.cookieDomain,
-    ).deinit;
 
     const { ignoreUrls, applicationName, deploymentEnvironment, version } = processedOptions;
-    // enabled: false prevents registerInstrumentations from enabling instrumentations in constructor
-    // they will be enabled in registerInstrumentations
     const pluginDefaults = { ignoreUrls, enabled: false };
-
+    
     const resourceAttrs: ResourceAttributes = {
       ...SDK_INFO,
       [SemanticResourceAttributes.TELEMETRY_SDK_NAME]: '@kloudmate/otel-web',
       [SemanticResourceAttributes.TELEMETRY_SDK_VERSION]: VERSION,
-      // Splunk specific attributes
       'kloudmate.rumVersion': VERSION,
       'kloudmate.scriptInstance': instanceId,
       'app': applicationName,
-      'userAgent': navigator.userAgent
+      'userAgent': navigator.userAgent,
     };
+
+    if (BrowserInstanceService.id) {
+        resourceAttrs['browser.instance.id'] = BrowserInstanceService.id;
+    }
 
     const syntheticsRunId = getSyntheticsRunId();
     if (syntheticsRunId) {
-      resourceAttrs[SYNTHETICS_RUN_ID_ATTRIBUTE] = syntheticsRunId;
-    }
+        resourceAttrs[SYNTHETICS_RUN_ID_ATTRIBUTE] = syntheticsRunId;
+    }
+    
     this.resource = new Resource(resourceAttrs);
 
+    this.attributesProcessor = new SplunkSpanAttributesProcessor(
+      {
+        ...(deploymentEnvironment ? { 'environment': deploymentEnvironment, 'deployment.environment': deploymentEnvironment } : {}),
+        ...(version ? { 'app.version': version } : {}),
+        ...(processedOptions.globalAttributes || {}),
+      },
+      this._processedOptions.persistence === 'localStorage',
+      () => userTrackingMode,
+      processedOptions.cookieDomain,
+    );
+
+    const spanProcessors: SpanProcessor[] = [this.attributesProcessor];
+    
+    if (processedOptions.endpoint) {
+      const exporter = buildExporter(processedOptions);
+      const spanProcessor = processedOptions.spanProcessor.factory(exporter, {
+        scheduledDelayMillis: processedOptions.bufferTimeout,
+        maxExportBatchSize: processedOptions.bufferSize,
+      });
+      spanProcessors.push(spanProcessor);
+      this._processor = spanProcessor;
+    }
+    
+    if (processedOptions.debug) {
+      spanProcessors.push(new SimpleSpanProcessor(new ConsoleSpanExporter()));
+    }
+
+    if (options._experimental_allSpansExtendSession) {
+        spanProcessors.push(new SessionSpanProcessor());
+    }
+
+    if (options.spanProcessors) {
+        spanProcessors.push(...options.spanProcessors);
+    }
+    
     const provider = new SplunkWebTracerProvider({
-      ...processedOptions.tracer,
-      resource: this.resource,
-    });
-
+        ...processedOptions.tracer,
+        resource: this.resource,
+        sampler: new SplunkSamplerWrapper({
+            decider: processedOptions.tracer?.sampler ?? new AlwaysOnSampler(),
+            allSpansAreActivity: Boolean(this._processedOptions._experimental_allSpansExtendSession),
+        }),
+        spanProcessors,
+    });
+    
     fetch(`https://cdn.kloudmate.com/rum/js/v${VERSION}/otel-web.js`, {
       method: 'HEAD'
     }).then(resp => {
-      provider.resource.attributes['country'] = resp.headers.get("Cloudfront-Viewer-Country") || undefined
-      provider.resource.attributes['city'] = resp.headers.get("CloudFront-Viewer-City") || undefined
-      provider.resource.attributes['viewer.address'] = resp.headers.get("CloudFront-Viewer-Address") || undefined
-    })
+      provider.resource.attributes['country'] = resp.headers.get("Cloudfront-Viewer-Country") || undefined;
+      provider.resource.attributes['city'] = resp.headers.get("CloudFront-Viewer-City") || undefined;
+      provider.resource.attributes['viewer.address'] = resp.headers.get("CloudFront-Viewer-Address") || undefined;
+    });
+
+    _deinitSessionTracking = initSessionTracking(
+        processedOptions.persistence,
+        eventTarget,
+        processedOptions.cookieDomain,
+    ).deinit;
 
     const instrumentations = INSTRUMENTATIONS.map(({ Instrument, confKey, disable }) => {
       const pluginConf = getPluginConfig(processedOptions.instrumentations[confKey], pluginDefaults, disable);
       if (pluginConf) {
-        // @ts-expect-error Can't mark in any way that processedOptions.instrumentations[confKey] is of specifc config type
-        const instrumentation = new Instrument(pluginConf);
+        const instrumentation =
+            Instrument === SplunkLongTaskInstrumentation
+                ? new Instrument(pluginConf, options)
+                : // @ts-expect-error Can't mark in any way that processedOptions.instrumentations[confKey] is of specifc config type
+                  new Instrument(pluginConf);
+
         if (confKey === ERROR_INSTRUMENTATION_NAME && instrumentation instanceof SplunkErrorInstrumentation) {
           _errorInstrumentation = instrumentation;
         }
@@ -592,61 +495,36 @@
         }
         return instrumentation;
       }
-
       return null;
     }).filter((a): a is Exclude<typeof a, null> => Boolean(a));
-
-    this.attributesProcessor = new SplunkSpanAttributesProcessor({
-      ...deploymentEnvironment ? { environment: deploymentEnvironment, 'deployment.environment': deploymentEnvironment } : {},
-      ...version ? { 'app.version': version } : {},
-      ...processedOptions.globalAttributes || {},
-    });
-    provider.addSpanProcessor(this.attributesProcessor);
-
-    if (processedOptions.endpoint) {
-      const exporter = buildExporter(processedOptions);
-      const spanProcessor = processedOptions.spanProcessor.factory(exporter, {
-        scheduledDelayMillis: processedOptions.bufferTimeout,
-        maxExportBatchSize: processedOptions.bufferSize,
-      });
-      provider.addSpanProcessor(spanProcessor);
-      this._processor = spanProcessor;
-    }
-    if (processedOptions.debug) {
-      provider.addSpanProcessor(new SimpleSpanProcessor(new ConsoleSpanExporter()));
-    }
-
+    
     window.addEventListener('visibilitychange', () => {
-      // this condition applies when the page is hidden or when it's closed
-      // see for more details: https://developers.google.com/web/updates/2018/07/page-lifecycle-api#developer-recommendations-for-each-state
-      if (document.visibilityState === 'hidden') {
-        this._processor.forceFlush();
-      }
-    });
-
+        if (document.visibilityState === 'hidden') {
+            void this._processor?.forceFlush();
+        }
+    });
+    
     provider.register({
-      contextManager: new SplunkContextManager({
-        ...processedOptions.context,
-        onBeforeContextStart: () => _postDocLoadInstrumentation?.onBeforeContextChange(),
-        onBeforeContextEnd: () => _postDocLoadInstrumentation?.onBeforeContextChange(),
-      })
-    });
-
-    // After context manager registration so instrumentation event listeners are affected accordingly
+        contextManager: new SplunkContextManager({
+            ...processedOptions.context,
+            onBeforeContextStart: () => _postDocLoadInstrumentation?.onBeforeContextChange(),
+            onBeforeContextEnd: () => _postDocLoadInstrumentation?.onBeforeContextChange(),
+        }),
+    });
+    
     _deregisterInstrumentations = registerInstrumentations({
-      tracerProvider: provider,
-      instrumentations,
-    });
-
+        tracerProvider: provider,
+        instrumentations,
+    });
+    
     this.provider = provider;
-
+    
     const vitalsConf = getPluginConfig(processedOptions.instrumentations.webvitals);
     if (vitalsConf !== false) {
-      initWebVitals(provider, vitalsConf);
-    }
-
+        initWebVitals(provider, vitalsConf);
+    }
+    
     inited = true;
-    registerGlobal('splunk.rum', this);
     diag.info('SplunkRum.init() complete');
 
     if (options.sessionRecorder?.enabled) {
@@ -656,13 +534,13 @@
           rumAccessToken: options.rumAccessToken,
           debug: options.debug,
           ...options.sessionRecorder?.options
-        })
-      })
-    }
-  },
-
-  deinit() {
-    if (!inited) {
+        });
+      });
+    }
+  },
+
+  deinit(force = false) {
+    if (!inited && !force) {
       return;
     }
 
@@ -672,12 +550,15 @@
     _deinitSessionTracking?.();
     _deinitSessionTracking = undefined;
 
-    this.provider.shutdown();
+    void this.provider?.shutdown();
     delete this.provider;
+
     eventTarget = undefined;
+
     diag.disable();
-    registerGlobal('splunk.rum', undefined, true);
-
+    unregisterGlobal();
+
+    forgetAnonymousId();
     inited = false;
   },
 
@@ -701,6 +582,7 @@
       diag.debug('SplunkRum not inited');
       return;
     }
+
     if (!_errorInstrumentation) {
       diag.error('Error was reported, but error instrumentation is disabled.');
       return;
@@ -725,376 +607,52 @@
     return this.removeEventListener(name, callback);
   },
 
+  setUserTrackingMode(mode: UserTrackingMode) {
+    userTrackingMode = mode;
+  },
+
+  getAnonymousId() {
+    if (!this._processedOptions) {
+      return;
+    }
+
+    if (userTrackingMode === 'anonymousTracking') {
+      return getOrCreateAnonymousId({
+        useLocalStorage: this._processedOptions.persistence === 'localStorage',
+        domain: this._processedOptions.cookieDomain,
+      });
+    }
+  },
+
   getSessionId() {
+    if (!inited) {
+      return undefined;
+    }
     return getRumSessionId();
   },
+
+  isNewSessionId() {
+    return getIsNewSession();
+  },
+
   _experimental_getSessionId() {
     return this.getSessionId();
   },
+
+  _internalOnExternalSpanCreated() {
+    if (!this._processedOptions) {
+      return;
+    }
+
+    updateSessionStatus({
+      forceStore: false,
+      hadActivity: !!this._processedOptions._experimental_allSpansExtendSession,
+    });
+  },
+
+  _internalCheckSessionRecorderType(recorderType: RecorderType) {
+    checkSessionRecorderType(recorderType);
+  },
 };
 
-export default SplunkRum;
-=======
-	DEFAULT_AUTO_INSTRUMENTED_EVENTS,
-	DEFAULT_AUTO_INSTRUMENTED_EVENT_NAMES,
-
-	// Re-export samplers as properties for easier use in CDN build
-	AlwaysOnSampler,
-	AlwaysOffSampler,
-	ParentBasedSampler,
-	SessionBasedSampler,
-
-	_processedOptions: null,
-
-	get inited(): boolean {
-		return inited
-	},
-
-	_internalInit: function (options: Partial<SplunkOtelWebConfigInternal>) {
-		SplunkRum.init({
-			...OPTIONS_DEFAULTS,
-			...options,
-		})
-	},
-
-	init: function (options) {
-		userTrackingMode = options.user?.trackingMode ?? 'noTracking'
-
-		if (typeof window !== 'object') {
-			throw Error(
-				'SplunkRum Error: This library is intended to run in a browser environment. Please ensure the code is evaluated within a browser context.',
-			)
-		}
-
-		// "env" based config still a bad idea for web
-		if (!('OTEL_TRACES_EXPORTER' in _globalThis)) {
-			// @ts-expect-error OTEL_TRACES_EXPORTER is not defined in the global scope
-			_globalThis.OTEL_TRACES_EXPORTER = 'none'
-		}
-
-		if (inited) {
-			console.warn('SplunkRum already initialized.')
-			return
-		}
-
-		// touches otel globals, our registerGlobal requires this first
-		diag.setLogger(new DiagConsoleLogger(), options?.debug ? DiagLogLevel.DEBUG : DiagLogLevel.WARN)
-
-		const registered = registerGlobal(this)
-		if (!registered) {
-			return
-		}
-
-		if (typeof Symbol !== 'function') {
-			diag.error('SplunkRum: browser not supported, disabling instrumentation.')
-			return
-		}
-
-		if (options.disableBots && isBot(navigator.userAgent)) {
-			this.disabledByBotDetection = true
-			diag.error('SplunkRum will not be initialized, bots are not allowed.')
-			return
-		}
-
-		if (options.disableAutomationFrameworks && navigator.webdriver) {
-			this.disabledByAutomationFrameworkDetection = true
-			diag.error('SplunkRum will not be initialized, automation frameworks are not allowed.')
-			return
-		}
-
-		eventTarget = new InternalEventTarget()
-
-		const processedOptions: SplunkOtelWebConfigInternal = Object.assign(
-			{},
-			OPTIONS_DEFAULTS,
-			migrateConfig(options),
-			{
-				exporter: Object.assign({}, OPTIONS_DEFAULTS.exporter, options.exporter),
-			},
-		)
-
-		if (
-			!processedOptions.persistence ||
-			(processedOptions.persistence && !isPersistenceType(processedOptions.persistence))
-		) {
-			diag.error(
-				`Invalid persistence flag: The value for "persistence" must be either "cookie", "localStorage", or omitted entirely, but was: ${processedOptions.persistence}`,
-			)
-			return
-		}
-
-		this._processedOptions = processedOptions
-
-		if (processedOptions.realm) {
-			if (!processedOptions.beaconEndpoint) {
-				processedOptions.beaconEndpoint = getBeaconEndpointForRealm(processedOptions)
-			} else {
-				diag.warn('SplunkRum: Realm value ignored (beaconEndpoint has been specified)')
-			}
-		}
-
-		if (!processedOptions.debug) {
-			if (!processedOptions.beaconEndpoint) {
-				throw new Error("SplunkRum.init( {beaconEndpoint: 'https://something'} ) is required.")
-			} else if (!processedOptions.beaconEndpoint.startsWith('https') && !processedOptions.allowInsecureBeacon) {
-				throw new Error('Not using https is unsafe, if you want to force it use allowInsecureBeacon option.')
-			}
-
-			if (!processedOptions.rumAccessToken) {
-				diag.warn('rumAccessToken will be required in the future')
-			}
-		}
-
-		const instanceId = generateId(64)
-
-		const { ignoreUrls, applicationName, deploymentEnvironment, version } = processedOptions
-		// enabled: false prevents registerInstrumentations from enabling instrumentations in constructor
-		// they will be enabled in registerInstrumentations
-		const pluginDefaults = { ignoreUrls, enabled: false }
-
-		const resourceAttrs: ResourceAttributes = {
-			...SDK_INFO,
-			[SemanticResourceAttributes.TELEMETRY_SDK_NAME]: '@splunk/otel-web',
-			[SemanticResourceAttributes.TELEMETRY_SDK_VERSION]: VERSION,
-			// Splunk specific attributes
-			'splunk.rumVersion': VERSION,
-			'splunk.scriptInstance': instanceId,
-			'app': applicationName,
-		}
-
-		if (BrowserInstanceService.id) {
-			resourceAttrs['browser.instance.id'] = BrowserInstanceService.id
-		}
-
-		const syntheticsRunId = getSyntheticsRunId()
-		if (syntheticsRunId) {
-			resourceAttrs[SYNTHETICS_RUN_ID_ATTRIBUTE] = syntheticsRunId
-		}
-
-		this.resource = new Resource(resourceAttrs)
-
-		this.attributesProcessor = new SplunkSpanAttributesProcessor(
-			{
-				...(deploymentEnvironment
-					? { 'environment': deploymentEnvironment, 'deployment.environment': deploymentEnvironment }
-					: {}),
-				...(version ? { 'app.version': version } : {}),
-				...(processedOptions.globalAttributes || {}),
-			},
-			this._processedOptions.persistence === 'localStorage',
-			() => userTrackingMode,
-			processedOptions.cookieDomain,
-		)
-
-		const spanProcessors: SpanProcessor[] = [this.attributesProcessor]
-
-		if (processedOptions.beaconEndpoint) {
-			const exporter = buildExporter(processedOptions)
-			const spanProcessor = processedOptions.spanProcessor.factory(exporter, {
-				scheduledDelayMillis: processedOptions.bufferTimeout,
-				maxExportBatchSize: processedOptions.bufferSize,
-			})
-			spanProcessors.push(spanProcessor)
-			this._processor = spanProcessor
-		}
-
-		if (processedOptions.debug) {
-			spanProcessors.push(new SimpleSpanProcessor(new ConsoleSpanExporter()))
-		}
-
-		if (options._experimental_allSpansExtendSession) {
-			spanProcessors.push(new SessionSpanProcessor())
-		}
-
-		if (options.spanProcessors) {
-			spanProcessors.push(...options.spanProcessors)
-		}
-
-		const provider = new SplunkWebTracerProvider({
-			...processedOptions.tracer,
-			resource: this.resource,
-			sampler: new SplunkSamplerWrapper({
-				decider: processedOptions.tracer?.sampler ?? new AlwaysOnSampler(),
-				allSpansAreActivity: Boolean(this._processedOptions._experimental_allSpansExtendSession),
-			}),
-			spanProcessors,
-		})
-
-		_deinitSessionTracking = initSessionTracking(
-			processedOptions.persistence,
-			eventTarget,
-			processedOptions.cookieDomain,
-		).deinit
-
-		const instrumentations = INSTRUMENTATIONS.map(({ Instrument, confKey, disable }) => {
-			const pluginConf = getPluginConfig(processedOptions.instrumentations[confKey], pluginDefaults, disable)
-			if (pluginConf) {
-				const instrumentation =
-					Instrument === SplunkLongTaskInstrumentation
-						? new Instrument(pluginConf, options)
-						: // @ts-expect-error Can't mark in any way that processedOptions.instrumentations[confKey] is of specifc config type
-							new Instrument(pluginConf)
-
-				if (confKey === ERROR_INSTRUMENTATION_NAME && instrumentation instanceof SplunkErrorInstrumentation) {
-					_errorInstrumentation = instrumentation
-				}
-
-				if (confKey === 'postload' && instrumentation instanceof SplunkPostDocLoadResourceInstrumentation) {
-					_postDocLoadInstrumentation = instrumentation
-				}
-
-				return instrumentation
-			}
-
-			return null
-		}).filter((a): a is Exclude<typeof a, null> => Boolean(a))
-
-		window.addEventListener('visibilitychange', () => {
-			// this condition applies when the page is hidden or when it's closed
-			// see for more details: https://developers.google.com/web/updates/2018/07/page-lifecycle-api#developer-recommendations-for-each-state
-			if (document.visibilityState === 'hidden') {
-				void this._processor?.forceFlush()
-			}
-		})
-
-		provider.register({
-			contextManager: new SplunkContextManager({
-				...processedOptions.context,
-				onBeforeContextStart: () => _postDocLoadInstrumentation?.onBeforeContextChange(),
-				onBeforeContextEnd: () => _postDocLoadInstrumentation?.onBeforeContextChange(),
-			}),
-		})
-
-		// After context manager registration so instrumentation event listeners are affected accordingly
-		_deregisterInstrumentations = registerInstrumentations({
-			tracerProvider: provider,
-			instrumentations,
-		})
-
-		this.provider = provider
-
-		const vitalsConf = getPluginConfig(processedOptions.instrumentations.webvitals)
-		if (vitalsConf !== false) {
-			initWebVitals(provider, vitalsConf)
-		}
-
-		inited = true
-		diag.info('SplunkRum.init() complete')
-	},
-
-	deinit(force = false) {
-		if (!inited && !force) {
-			return
-		}
-
-		_deregisterInstrumentations?.()
-		_deregisterInstrumentations = undefined
-
-		_deinitSessionTracking?.()
-		_deinitSessionTracking = undefined
-
-		void this.provider?.shutdown()
-		delete this.provider
-
-		eventTarget = undefined
-
-		diag.disable()
-		unregisterGlobal()
-
-		forgetAnonymousId()
-		inited = false
-	},
-
-	setGlobalAttributes(this: SplunkOtelWebType, attributes?: Attributes) {
-		this.attributesProcessor?.setGlobalAttributes(attributes)
-		eventTarget?.emit('global-attributes-changed', {
-			attributes: this.attributesProcessor?.getGlobalAttributes() || {},
-		})
-	},
-
-	getGlobalAttributes(this: SplunkOtelWebType) {
-		return this.attributesProcessor?.getGlobalAttributes() || {}
-	},
-
-	_experimental_getGlobalAttributes() {
-		return this.getGlobalAttributes()
-	},
-
-	error(...args) {
-		if (!inited) {
-			diag.debug('SplunkRum not inited')
-			return
-		}
-
-		if (!_errorInstrumentation) {
-			diag.error('Error was reported, but error instrumentation is disabled.')
-			return
-		}
-
-		_errorInstrumentation.report('SplunkRum.error', args)
-	},
-
-	addEventListener(name, callback): void {
-		eventTarget?.addEventListener(name, callback)
-	},
-
-	removeEventListener(name, callback): void {
-		eventTarget?.removeEventListener(name, callback)
-	},
-
-	_experimental_addEventListener(name, callback): void {
-		return this.addEventListener(name, callback)
-	},
-
-	_experimental_removeEventListener(name, callback): void {
-		return this.removeEventListener(name, callback)
-	},
-
-	setUserTrackingMode(mode: UserTrackingMode) {
-		userTrackingMode = mode
-	},
-
-	getAnonymousId() {
-		if (!this._processedOptions) {
-			return
-		}
-
-		if (userTrackingMode === 'anonymousTracking') {
-			return getOrCreateAnonymousId({
-				useLocalStorage: this._processedOptions.persistence === 'localStorage',
-				domain: this._processedOptions.cookieDomain,
-			})
-		}
-	},
-
-	getSessionId() {
-		if (!inited) {
-			return undefined
-		}
-
-		return getRumSessionId()
-	},
-	isNewSessionId() {
-		return getIsNewSession()
-	},
-	_experimental_getSessionId() {
-		return this.getSessionId()
-	},
-
-	_internalOnExternalSpanCreated() {
-		if (!this._processedOptions) {
-			return
-		}
-
-		updateSessionStatus({
-			forceStore: false,
-			hadActivity: this._processedOptions._experimental_allSpansExtendSession,
-		})
-	},
-	_internalCheckSessionRecorderType(recorderType: RecorderType) {
-		checkSessionRecorderType(recorderType)
-	},
-}
-
-export default SplunkRum
->>>>>>> 776a3836
+export default SplunkRum;